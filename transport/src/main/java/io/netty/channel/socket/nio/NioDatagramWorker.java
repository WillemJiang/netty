/*
 * Copyright 2011 The Netty Project
 *
 * The Netty Project licenses this file to you under the Apache License,
 * version 2.0 (the "License"); you may not use this file except in compliance
 * with the License. You may obtain a copy of the License at:
 *
 * http://www.apache.org/licenses/LICENSE-2.0
 *
 * Unless required by applicable law or agreed to in writing, software
 * distributed under the License is distributed on an "AS IS" BASIS, WITHOUT
 * WARRANTIES OR CONDITIONS OF ANY KIND, either express or implied. See the
 * License for the specific language governing permissions and limitations
 * under the License.
 */
package io.netty.channel.socket.nio;

import static io.netty.channel.Channels.fireChannelDisconnected;
import static io.netty.channel.Channels.fireExceptionCaught;
import static io.netty.channel.Channels.fireMessageReceived;
import static io.netty.channel.Channels.succeededFuture;
import io.netty.buffer.ChannelBufferFactory;
import io.netty.channel.ChannelException;
import io.netty.channel.ChannelFuture;
import io.netty.channel.ReceiveBufferSizePredictor;

import java.net.SocketAddress;
import java.nio.ByteBuffer;
import java.nio.channels.ClosedChannelException;
import java.nio.channels.DatagramChannel;
import java.nio.channels.SelectionKey;
import java.nio.channels.Selector;
import java.util.concurrent.Executor;

/**
 * A class responsible for registering channels with {@link Selector}.
 * It also implements the {@link Selector} loop.
 */
class NioDatagramWorker extends AbstractNioWorker {

    /**
     * Sole constructor.
     *
     * @param executor the {@link Executor} used to execute {@link Runnable}s
     *                 such as {@link ChannelRegistionTask}
     */
    NioDatagramWorker(final Executor executor) {
        super(executor);
    }

<<<<<<< HEAD
 
=======
    /**
     * Registers the passed-in channel with a selector.
     *
     * @param channel the channel to register
     * @param future  the {@link ChannelFuture} that has to be notified on
     *                completion
     */
    void register(final NioDatagramChannel channel, final ChannelFuture future) {
        final Runnable channelRegTask = new ChannelRegistionTask(channel,
                future);
        Selector selector;

        synchronized (startStopLock) {
            if (!started) {
                // Open a selector if this worker didn't start yet.
                try {
                    this.selector = selector = Selector.open();
                } catch (final Throwable t) {
                    throw new ChannelException("Failed to create a selector.",
                            t);
                }

                boolean success = false;
                try {
                    // Start the main selector loop. See run() for details.
                    executor.execute(this);
                    success = true;
                } finally {
                    if (!success) {
                        try {
                            // Release the Selector if the execution fails.
                            selector.close();
                        } catch (final Throwable t) {
                            if (logger.isWarnEnabled()) {
                                logger.warn("Failed to close a selector.", t);
                            }
                        }
                        this.selector = selector = null;
                        // The method will return to the caller at this point.
                    }
                }
            } else {
                // Use the existing selector if this worker has been started.
                selector = this.selector;
            }
            assert selector != null && selector.isOpen();

            started = true;

            // "Add" the registration task to the register task queue.
            boolean offered = registerTaskQueue.offer(channelRegTask);
            assert offered;
        }

        if (wakenUp.compareAndSet(false, true)) {
            selector.wakeup();
        }
    }
>>>>>>> a7152205

    @Override
    protected boolean read(final SelectionKey key) {
        final NioDatagramChannel channel = (NioDatagramChannel) key.attachment();
        ReceiveBufferSizePredictor predictor =
            channel.getConfig().getReceiveBufferSizePredictor();
        final ChannelBufferFactory bufferFactory = channel.getConfig().getBufferFactory();
        final DatagramChannel nioChannel = (DatagramChannel) key.channel();

        // Allocating a non-direct buffer with a max udp packge size.
        // Would using a direct buffer be more efficient or would this negatively
        // effect performance, as direct buffer allocation has a higher upfront cost
        // where as a ByteBuffer is heap allocated.
        final ByteBuffer byteBuffer = ByteBuffer.allocate(
                predictor.nextReceiveBufferSize()).order(bufferFactory.getDefaultOrder());

        boolean failure = true;
        SocketAddress remoteAddress = null;
        try {
            // Receive from the channel in a non blocking mode. We have already been notified that
            // the channel is ready to receive.
            remoteAddress = nioChannel.receive(byteBuffer);
            failure = false;
        } catch (ClosedChannelException e) {
            // Can happen, and does not need a user attention.
        } catch (Throwable t) {
            fireExceptionCaught(channel, t);
        }

        if (remoteAddress != null) {
            // Flip the buffer so that we can wrap it.
            byteBuffer.flip();

            int readBytes = byteBuffer.remaining();
            if (readBytes > 0) {
                // Update the predictor.
                predictor.previousReceiveBufferSize(readBytes);

                // Notify the interested parties about the newly arrived message.
                fireMessageReceived(
                        channel, bufferFactory.getBuffer(byteBuffer), remoteAddress);
            }
        }

        if (failure) {
            key.cancel(); // Some JDK implementations run into an infinite loop without this.
            close(channel, succeededFuture(channel));
            return false;
        }

        return true;
    }
    

    @Override
    protected boolean scheduleWriteIfNecessary(final AbstractNioChannel<?> channel) {
        final Thread workerThread = thread;
        if (workerThread == null || Thread.currentThread() != workerThread) {
            if (channel.writeTaskInTaskQueue.compareAndSet(false, true)) {
                // "add" the channels writeTask to the writeTaskQueue.
                boolean offered = writeTaskQueue.offer(channel.writeTask);
                assert offered;
            }

            final Selector selector = this.selector;
            if (selector != null) {
                if (wakenUp.compareAndSet(false, true)) {
                    selector.wakeup();
                }
            }
            return true;
        }

        return false;
    }


    static void disconnect(NioDatagramChannel channel, ChannelFuture future) {
        boolean connected = channel.isConnected();
        try {
            channel.getDatagramChannel().disconnect();
            future.setSuccess();
            if (connected) {
                fireChannelDisconnected(channel);
            }
        } catch (Throwable t) {
            future.setFailure(t);
            fireExceptionCaught(channel, t);
        }
    }


    @Override
    protected Runnable createRegisterTask(AbstractNioChannel<?> channel, ChannelFuture future) {
        return new ChannelRegistionTask((NioDatagramChannel) channel, future);
    }
    
    /**
     * RegisterTask is a task responsible for registering a channel with a
     * selector.
     */
    private final class ChannelRegistionTask implements Runnable {
        private final NioDatagramChannel channel;

        private final ChannelFuture future;

        ChannelRegistionTask(final NioDatagramChannel channel,
                final ChannelFuture future) {
            this.channel = channel;
            this.future = future;
        }

        /**
         * This runnable's task. Does the actual registering by calling the
         * underlying DatagramChannels peer DatagramSocket register method.
         */
        @Override
        public void run() {
            final SocketAddress localAddress = channel.getLocalAddress();
            if (localAddress == null) {
                if (future != null) {
                    future.setFailure(new ClosedChannelException());
                }
                close(channel, succeededFuture(channel));
                return;
            }

            try {
                synchronized (channel.interestOpsLock) {
                    channel.getDatagramChannel().register(
                            selector, channel.getRawInterestOps(), channel);
                }
                if (future != null) {
                    future.setSuccess();
                }
            } catch (final ClosedChannelException e) {
                if (future != null) {
                    future.setFailure(e);
                }
                close(channel, succeededFuture(channel));
                throw new ChannelException(
                        "Failed to register a socket to the selector.", e);
            }
        }
    }

}<|MERGE_RESOLUTION|>--- conflicted
+++ resolved
@@ -47,69 +47,6 @@
     NioDatagramWorker(final Executor executor) {
         super(executor);
     }
-
-<<<<<<< HEAD
- 
-=======
-    /**
-     * Registers the passed-in channel with a selector.
-     *
-     * @param channel the channel to register
-     * @param future  the {@link ChannelFuture} that has to be notified on
-     *                completion
-     */
-    void register(final NioDatagramChannel channel, final ChannelFuture future) {
-        final Runnable channelRegTask = new ChannelRegistionTask(channel,
-                future);
-        Selector selector;
-
-        synchronized (startStopLock) {
-            if (!started) {
-                // Open a selector if this worker didn't start yet.
-                try {
-                    this.selector = selector = Selector.open();
-                } catch (final Throwable t) {
-                    throw new ChannelException("Failed to create a selector.",
-                            t);
-                }
-
-                boolean success = false;
-                try {
-                    // Start the main selector loop. See run() for details.
-                    executor.execute(this);
-                    success = true;
-                } finally {
-                    if (!success) {
-                        try {
-                            // Release the Selector if the execution fails.
-                            selector.close();
-                        } catch (final Throwable t) {
-                            if (logger.isWarnEnabled()) {
-                                logger.warn("Failed to close a selector.", t);
-                            }
-                        }
-                        this.selector = selector = null;
-                        // The method will return to the caller at this point.
-                    }
-                }
-            } else {
-                // Use the existing selector if this worker has been started.
-                selector = this.selector;
-            }
-            assert selector != null && selector.isOpen();
-
-            started = true;
-
-            // "Add" the registration task to the register task queue.
-            boolean offered = registerTaskQueue.offer(channelRegTask);
-            assert offered;
-        }
-
-        if (wakenUp.compareAndSet(false, true)) {
-            selector.wakeup();
-        }
-    }
->>>>>>> a7152205
 
     @Override
     protected boolean read(final SelectionKey key) {
